--- conflicted
+++ resolved
@@ -985,7 +985,6 @@
   rcom.sendACK(skt, 'GraphicsSettingApplied')
 end
 
-<<<<<<< HEAD
 M.handleSetRelativeCam = function(msg)
   core_camera.setByName(0, 'relative', false, {})
 
@@ -1107,10 +1106,11 @@
       debugDrawer:drawLine(a, b, line.pointColors[j + 1])
     end
   end
-=======
+end
+
 M.handleQueueLuaCommandGE = function(msg)
   local func, loading_err = load(msg.chunk)
-  if func then 
+  if func then
     local status, err = pcall(func)
     if not status then
       log('E', 'execution error: "' .. err .. '"')
@@ -1119,7 +1119,6 @@
     log('E', 'compilation error in: "' .. msg.chunk .. '"')
   end
   rcom.sendACK(skt, 'ExecutedLuaChunkGE')
->>>>>>> 60baa9c6
 end
 
 return M